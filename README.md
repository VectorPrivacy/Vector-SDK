--- conflicted
+++ resolved
@@ -96,11 +96,7 @@
 
 ```toml
 [dependencies]
-<<<<<<< HEAD
-vector_sdk = "=0.2.0"
-=======
 vector_sdk = "0.2.1"
->>>>>>> 9f807ae1
 ```
 
 ## Usage
